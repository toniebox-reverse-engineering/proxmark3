//-----------------------------------------------------------------------------
// Copyright (C) 2010 iZsh <izsh at fail0verflow.com>, Hagen Fritsch
// Copyright (C) 2011 Gerhard de Koning Gans
// Copyright (C) 2014 Midnitesnake & Andy Davies
//
// This code is licensed to you under the terms of the GNU GPL, version 2 or,
// at your option, any later version. See the LICENSE.txt file for the text of
// the license.
//-----------------------------------------------------------------------------
// High frequency iClass commands
//-----------------------------------------------------------------------------

#include <stdio.h>
#include <stdlib.h>
#include <string.h>
#include <sys/stat.h>
#include "iso14443crc.h" // Can also be used for iClass, using 0xE012 as CRC-type
#include "data.h"
//#include "proxusb.h"
#include "proxmark3.h"
#include "ui.h"
#include "cmdparser.h"
#include "cmdhficlass.h"
#include "common.h"
#include "util.h"
<<<<<<< HEAD
#include "cmdmain.h"
=======
#include "loclass/des.h"
#include "loclass/cipherutils.h"
#include "loclass/cipher.h"
#include "loclass/ikeys.h"
>>>>>>> fecd8202

static int CmdHelp(const char *Cmd);

int xorbits_8(uint8_t val)
{
	uint8_t res = val ^ (val >> 1); //1st pass
	res = res ^ (res >> 1); 		// 2nd pass
	res = res ^ (res >> 2); 		// 3rd pass
	res = res ^ (res >> 4); 			// 4th pass
	return res & 1;
}

int CmdHFiClassList(const char *Cmd)
{

	bool ShowWaitCycles = false;
	char param = param_getchar(Cmd, 0);

	if (param != 0) {
		PrintAndLog("List data in trace buffer.");
		PrintAndLog("Usage:  hf iclass list");
		PrintAndLog("h - help");
		PrintAndLog("sample: hf iclass list");
		return 0;
	}

	uint8_t got[1920];
	GetFromBigBuf(got,sizeof(got),0);
	WaitForResponse(CMD_ACK,NULL);

	PrintAndLog("Recorded Activity");
	PrintAndLog("");
	PrintAndLog("Start = Start of Start Bit, End = End of last modulation. Src = Source of Transfer");
	PrintAndLog("All times are in carrier periods (1/13.56Mhz)");
	PrintAndLog("");
	PrintAndLog("     Start |       End | Src | Data");
	PrintAndLog("-----------|-----------|-----|--------");

	int i;
	uint32_t first_timestamp = 0;
	uint32_t timestamp;
	bool tagToReader;
	uint32_t parityBits;
	uint8_t len;
	uint8_t *frame;
	uint32_t EndOfTransmissionTimestamp = 0;


	for( i=0; i < 1900;)
	{
		//First 32 bits contain
		// isResponse (1 bit)
		// timestamp (remaining)
		//Then paritybits
		//Then length
		timestamp = *((uint32_t *)(got+i));
		parityBits = *((uint32_t *)(got+i+4));
		len = got[i+8];
		frame = (got+i+9);
		uint32_t next_timestamp = (*((uint32_t *)(got+i+9))) & 0x7fffffff;

		tagToReader = timestamp & 0x80000000;
		timestamp &= 0x7fffffff;

		if(i==0) {
			first_timestamp = timestamp;
		}

		// Break and stick with current result if buffer was not completely full
		if (frame[0] == 0x44 && frame[1] == 0x44 && frame[2] == 0x44 && frame[3] == 0x44) break;

		char line[1000] = "";

		if(len)//We have some data to display
		{
			int j,oddparity;

			for(j = 0; j < len ; j++)
			{
				oddparity = 0x01 ^ xorbits_8(frame[j] & 0xFF);

				if (tagToReader && (oddparity != ((parityBits >> (len - j - 1)) & 0x01))) {
					sprintf(line+(j*4), "%02x!  ", frame[j]);
				} else {
					sprintf(line+(j*4), "%02x   ", frame[j]);
				}
			}
		}else
		{
			if (ShowWaitCycles) {
				sprintf(line, "fdt (Frame Delay Time): %d", (next_timestamp - timestamp));
			}
		}

		char *crc = "";

		if(len > 2)
		{
			uint8_t b1, b2;
			if(!tagToReader && len == 4) {
				// Rough guess that this is a command from the reader
				// For iClass the command byte is not part of the CRC
					ComputeCrc14443(CRC_ICLASS, &frame[1], len-3, &b1, &b2);
			}
			else {
				  // For other data.. CRC might not be applicable (UPDATE commands etc.)
				ComputeCrc14443(CRC_ICLASS, frame, len-2, &b1, &b2);
			}

			if (b1 != frame[len-2] || b2 != frame[len-1]) {
				crc = (tagToReader & (len < 8)) ? "" : " !crc";
			}
		}

		i += (len + 9);
		EndOfTransmissionTimestamp = (*((uint32_t *)(got+i))) & 0x7fffffff;

		// Not implemented for iclass on the ARM-side
		//if (!ShowWaitCycles) i += 9;

		PrintAndLog(" %9d | %9d | %s | %s %s",
			(timestamp - first_timestamp),
			(EndOfTransmissionTimestamp - first_timestamp),
			(len?(tagToReader ? "Tag" : "Rdr"):"   "),
			line, crc);
	}
	return 0;
}

int CmdHFiClassListOld(const char *Cmd)
{
  uint8_t got[1920];
  GetFromBigBuf(got,sizeof(got),0);

  PrintAndLog("recorded activity:");
  PrintAndLog(" ETU     :rssi: who bytes");
  PrintAndLog("---------+----+----+-----------");

  int i = 0;
  int prev = -1;

  for (;;) {
    if(i >= 1900) {
      break;
    }

    bool isResponse;
    int timestamp = *((uint32_t *)(got+i));
    if (timestamp & 0x80000000) {
      timestamp &= 0x7fffffff;
      isResponse = 1;
    } else {
      isResponse = 0;
    }


    int metric = 0;

    int parityBits = *((uint32_t *)(got+i+4));
    // 4 bytes of additional information...
    // maximum of 32 additional parity bit information
    //
    // TODO:
    // at each quarter bit period we can send power level (16 levels)
    // or each half bit period in 256 levels.


    int len = got[i+8];

    if (len > 100) {
      break;
    }
    if (i + len >= 1900) {
      break;
    }

    uint8_t *frame = (got+i+9);

    // Break and stick with current result if buffer was not completely full
    if (frame[0] == 0x44 && frame[1] == 0x44 && frame[3] == 0x44) { break; }

    char line[1000] = "";
    int j;
    for (j = 0; j < len; j++) {
      int oddparity = 0x01;
      int k;

      for (k=0;k<8;k++) {
        oddparity ^= (((frame[j] & 0xFF) >> k) & 0x01);
      }

      //if((parityBits >> (len - j - 1)) & 0x01) {
      if (isResponse && (oddparity != ((parityBits >> (len - j - 1)) & 0x01))) {
        sprintf(line+(j*4), "%02x!  ", frame[j]);
      }
      else {
        sprintf(line+(j*4), "%02x   ", frame[j]);
      }
    }

    char *crc;
    crc = "";
    if (len > 2) {
      uint8_t b1, b2;
      for (j = 0; j < (len - 1); j++) {
        // gives problems... search for the reason..
        /*if(frame[j] == 0xAA) {
          switch(frame[j+1]) {
            case 0x01:
              crc = "[1] Two drops close after each other";
            break;
            case 0x02:
              crc = "[2] Potential SOC with a drop in second half of bitperiod";
              break;
            case 0x03:
              crc = "[3] Segment Z after segment X is not possible";
              break;
            case 0x04:
              crc = "[4] Parity bit of a fully received byte was wrong";
              break;
            default:
              crc = "[?] Unknown error";
              break;
          }
          break;
        }*/
      }

      if (strlen(crc)==0) {
	if(!isResponse && len == 4) {
		// Rough guess that this is a command from the reader
		// For iClass the command byte is not part of the CRC
	        ComputeCrc14443(CRC_ICLASS, &frame[1], len-3, &b1, &b2);
	}
	else {
		// For other data.. CRC might not be applicable (UPDATE commands etc.)
	        ComputeCrc14443(CRC_ICLASS, frame, len-2, &b1, &b2);
	}
	//printf("%1x %1x",(unsigned)b1,(unsigned)b2);
        if (b1 != frame[len-2] || b2 != frame[len-1]) {
          crc = (isResponse & (len < 8)) ? "" : " !crc";
        } else {
          crc = "";
        }
      }
    } else {
      crc = ""; // SHORT
    }

    char metricString[100];
    if (isResponse) {
      sprintf(metricString, "%3d", metric);
    } else {
      strcpy(metricString, "   ");
    }

    PrintAndLog(" +%7d: %s: %s %s %s",
      (prev < 0 ? 0 : (timestamp - prev)),
      metricString,
      (isResponse ? "TAG" : "   "), line, crc);

    prev = timestamp;
    i += (len + 9);
  }
  return 0;
}

int CmdHFiClassSnoop(const char *Cmd)
{
  UsbCommand c = {CMD_SNOOP_ICLASS};
  SendCommand(&c);
  return 0;
}

int CmdHFiClassSim(const char *Cmd)
{
  uint8_t simType = 0;
  uint8_t CSN[8] = {0, 0, 0, 0, 0, 0, 0, 0};

  if (strlen(Cmd)<1) {
	PrintAndLog("Usage:  hf iclass sim [0 <CSN>] | x");
	PrintAndLog("        options");
	PrintAndLog("                0 <CSN> simulate the given CSN");
	PrintAndLog("                1       simulate default CSN");
	PrintAndLog("                2       iterate CSNs, gather MACs");
	PrintAndLog("        sample: hf iclass sim 0 031FEC8AF7FF12E0");
	PrintAndLog("        sample: hf iclass sim 2");
	return 0;
  }	

  simType = param_get8(Cmd, 0);

<<<<<<< HEAD
  if(simType == 0)
  {
	  if (param_gethex(Cmd, 1, CSN, 16)) {
		  PrintAndLog("A CSN should consist of 16 HEX symbols");
		  return 1;
	  }
	  PrintAndLog("--simtype:%02x csn:%s", simType, sprint_hex(CSN, 8));

  }
  if(simType > 2)
  {
	  PrintAndLog("Undefined simptype %d", simType);
	  return 1;
  }
  uint8_t numberOfCSNs=0;

	if(simType == 2)
	{
		UsbCommand c = {CMD_SIMULATE_TAG_ICLASS, {simType,63}};
		UsbCommand resp = {0};

		uint8_t csns[64] = {
			 0x00,0x0B,0x0F,0xFF,0xF7,0xFF,0x12,0xE0 ,
			 0x00,0x13,0x94,0x7e,0x76,0xff,0x12,0xe0 ,
			 0x2a,0x99,0xac,0x79,0xec,0xff,0x12,0xe0 ,
			 0x17,0x12,0x01,0xfd,0xf7,0xff,0x12,0xe0 ,
			 0xcd,0x56,0x01,0x7c,0x6f,0xff,0x12,0xe0 ,
			 0x4b,0x5e,0x0b,0x72,0xef,0xff,0x12,0xe0 ,
			 0x00,0x73,0xd8,0x75,0x58,0xff,0x12,0xe0 ,
			 0x0c,0x90,0x32,0xf3,0x5d,0xff,0x12,0xe0 };

		memcpy(c.d.asBytes, csns, 64);

		SendCommand(&c);
		if (!WaitForResponseTimeout(CMD_ACK, &resp, -1)) {
			PrintAndLog("Command timed out");
			return 0;
		}

		uint8_t num_mac_responses  = resp.arg[1];
		PrintAndLog("Mac responses: %d MACs obtained (should be 8)", num_mac_responses);

		size_t datalen = 8*24;
		/*
		 * Now, time to dump to file. We'll use this format:
		 * <8-byte CSN><8-byte CC><4 byte NR><4 byte MAC>....
		 * So, it should wind up as
		 * 8 * 24 bytes.
		 *
		 * The returndata from the pm3 is on the following format
		 * <4 byte NR><4 byte MAC>
		 * CC are all zeroes, CSN is the same as was sent in
		 **/
		void* dump = malloc(datalen);
		memset(dump,0,datalen);//<-- Need zeroes for the CC-field
		uint8_t i = 0;
		for(i = 0 ; i < 8 ; i++)
		{
			memcpy(dump+i*24, csns+i*8,8); //CSN
			//8 zero bytes here...
			//Then comes NR_MAC (eight bytes from the response)
			memcpy(dump+i*24+16,resp.d.asBytes+i*8,8);

		}
		/** Now, save to dumpfile **/
		saveFile("iclass_mac_attack", "bin", dump,datalen);
		free(dump);
	}else
	{
		UsbCommand c = {CMD_SIMULATE_TAG_ICLASS, {simType,numberOfCSNs}};
		memcpy(c.d.asBytes, CSN, 8);
		SendCommand(&c);
	}
=======
  UsbCommand c = {CMD_SIMULATE_TAG_ICLASS, {simType}};
  memcpy(c.d.asBytes, CSN, 8);
  SendCommand(&c);

>>>>>>> fecd8202
  return 0;
}

int CmdHFiClassReader(const char *Cmd)
{
  uint8_t readerType = 0;

  if (strlen(Cmd)<1) {
	PrintAndLog("Usage:  hf iclass reader    <reader type>");
	PrintAndLog("        sample: hf iclass reader 0");
	return 0;
  }	

  readerType = param_get8(Cmd, 0);
  PrintAndLog("--readertype:%02x", readerType);

  UsbCommand c = {CMD_READER_ICLASS, {readerType}};
  SendCommand(&c);

  return 0;
}

int CmdHFiClassReader_Replay(const char *Cmd)
{
  uint8_t readerType = 0;
  uint8_t MAC[4]={0x00, 0x00, 0x00, 0x00};

  if (strlen(Cmd)<1) {
    PrintAndLog("Usage:  hf iclass replay <MAC>");
    PrintAndLog("        sample: hf iclass replay 00112233");
    return 0;
  }

  if (param_gethex(Cmd, 0, MAC, 8)) {
    PrintAndLog("MAC must include 8 HEX symbols");
    return 1;
  }

  UsbCommand c = {CMD_READER_ICLASS_REPLAY, {readerType}};
  memcpy(c.d.asBytes, MAC, 4);
  SendCommand(&c);

  return 0;
}

int CmdHFiClassReader_Dump(const char *Cmd)
{
  uint8_t readerType = 0;
  uint8_t MAC[4]={0x00,0x00,0x00,0x00};
  uint8_t KEY[8]={0x00,0x00,0x00,0x00,0x00,0x00,0x00,0x00};
  uint8_t CSN[8]={0x00,0x00,0x00,0x00,0x00,0x00,0x00,0x00};
  uint8_t CCNR[12]={0x00,0x00,0x00,0x00,0x00,0x00,0x00,0x00,0x00,0x00,0x00,0x00};
  //uint8_t CC_temp[8]={0x00,0x00,0x00,0x00,0x00,0x00,0x00,0x00};
  uint8_t result[8]={0x00,0x00,0x00,0x00,0x00,0x00,0x00,0x00};
  uint8_t div_key[8]={0x00,0x00,0x00,0x00,0x00,0x00,0x00,0x00};
  des_context ctx_enc;
  uint64_t crypted_id=0;

  if (strlen(Cmd)<1) 
  {
    //PrintAndLog("Usage:  hf iclass dump <Key> <CSN> <CC>");
    //PrintAndLog("        sample: hf iclass dump 0011223344556677 aabbccddeeffgghh FFFFFFFFFFFFFFFF");
    PrintAndLog("Usage:  hf iclass dump <Key>");
    PrintAndLog("        sample: hf iclass dump 0011223344556677");
    return 0;
  }

  if (param_gethex(Cmd, 0, KEY, 16)) 
  {
    PrintAndLog("KEY must include 16 HEX symbols");
    return 1;
  }
  
  /*if (param_gethex(Cmd, 1, CSN, 16)) 
  {
    PrintAndLog("CSN must include 16 HEX symbols");
    return 1;
  }
  if (param_gethex(Cmd, 2, CC_temp, 16)) 
  {
    PrintAndLog("CC must include 16 HEX symbols");
    return 1;
  }*/
  
  UsbCommand c = {CMD_ICLASS_ISO14443A_GETPUBLIC, {0}};
  //memcpy(c.d.asBytes, MAC, 4);
  SendCommand(&c);
  
  UsbCommand resp;
  if (WaitForResponseTimeout(CMD_ACK,&resp,4500)) {
    uint8_t isOK    = resp.arg[0] & 0xff;
    uint8_t * data  = resp.d.asBytes;
    
    memcpy(CSN,data,8);
    memcpy(CCNR,data+8,8);
    PrintAndLog("DEBUG: %s",sprint_hex(CSN,8));
    PrintAndLog("DEBUG: %s",sprint_hex(CCNR,8));
	PrintAndLog("isOk:%02x", isOK);
  } else {
	PrintAndLog("Command execute timeout");
  }
  
  
  //memcpy(CCNR,CC_temp,8);
  des_setkey_enc( &ctx_enc, KEY);
  des_crypt_ecb(&ctx_enc,CSN,result);
  PrintAndLog("DES Key: %s",sprint_hex(result,8));
  uint64_t newz=0;
  crypted_id = bytes_to_num(result,8);
  uint64_t x = (crypted_id & 0xFFFF000000000000 );
  pushbackSixBitByte(&newz, getSixBitByte(crypted_id,0),7);
  pushbackSixBitByte(&newz, getSixBitByte(crypted_id,1),6);
  pushbackSixBitByte(&newz, getSixBitByte(crypted_id,2),5);
  pushbackSixBitByte(&newz, getSixBitByte(crypted_id,3),4);
  pushbackSixBitByte(&newz, getSixBitByte(crypted_id,4),3);
  pushbackSixBitByte(&newz, getSixBitByte(crypted_id,5),2);
  pushbackSixBitByte(&newz, getSixBitByte(crypted_id,6),1);
  pushbackSixBitByte(&newz, getSixBitByte(crypted_id,7),0);
  newz|= x;
  crypted_id=newz;
  num_to_bytes(crypted_id,8,result);
  PrintAndLog("DESr Key: %s",sprint_hex(result,8));	
  hash0(crypted_id,div_key);
  PrintAndLog("Div Key: %s",sprint_hex(div_key,8));
  calc_iclass_mac(CCNR,12,div_key,MAC);

  UsbCommand d = {CMD_READER_ICLASS_REPLAY, {readerType}};
  memcpy(d.d.asBytes, MAC, 4);
  SendCommand(&d);

  return 0;
}

int CmdHFiClass_iso14443A_write(const char *Cmd)
{
  uint8_t readerType = 0;
  uint8_t MAC[4]={0x00,0x00,0x00,0x00};
  uint8_t KEY[8]={0x00,0x00,0x00,0x00,0x00,0x00,0x00,0x00};
  uint8_t CSN[8]={0x00,0x00,0x00,0x00,0x00,0x00,0x00,0x00};
  uint8_t CCNR[12]={0x00,0x00,0x00,0x00,0x00,0x00,0x00,0x00,0x00,0x00,0x00,0x00};
  uint8_t CC_temp[8]={0x00,0x00,0x00,0x00,0x00,0x00,0x00,0x00};
  uint8_t result[8]={0x00,0x00,0x00,0x00,0x00,0x00,0x00,0x00};
  uint8_t div_key[8]={0x00,0x00,0x00,0x00,0x00,0x00,0x00,0x00};
  des_context ctx_enc;
  uint64_t crypted_id=0;
  uint8_t blockNo=0;
  uint8_t bldata[8]={0};

  if (strlen(Cmd)<3) 
  {
    PrintAndLog("Usage:  hf iclass write <Key> <Block> <Data>");
    PrintAndLog("        sample: hf iclass write 0011223344556677 10 AAAAAAAAAAAAAAAA");
    return 0;
  }

  if (param_gethex(Cmd, 0, KEY, 16)) 
  {
    PrintAndLog("KEY must include 16 HEX symbols");
    return 1;
  }
  
  blockNo = param_get8(Cmd, 1);
  if (blockNo>32)
  {
        PrintAndLog("Error: Maximum number of blocks is 32 for iClass 2K Cards!");
        return 1;
  }
  if (param_gethex(Cmd, 2, bldata, 8)) 
  {
        PrintAndLog("Block data must include 8 HEX symbols");
        return 1;
  }
  
  UsbCommand c = {CMD_ICLASS_ISO14443A_GETPUBLIC, {0}};
  //memcpy(c.d.asBytes, MAC, 4);
  SendCommand(&c);
  
  UsbCommand resp;
  if (WaitForResponseTimeout(CMD_ACK,&resp,4500)) {
    uint8_t isOK    = resp.arg[0] & 0xff;
    uint8_t * data  = resp.d.asBytes;
    
    memcpy(CSN,data,8);
    memcpy(CCNR,data+8,8);
    PrintAndLog("DEBUG: %s",sprint_hex(CSN,8));
    PrintAndLog("DEBUG: %s",sprint_hex(CCNR,8));
	PrintAndLog("isOk:%02x", isOK);
  } else {
	PrintAndLog("Command execute timeout");
  }
  
  des_setkey_enc( &ctx_enc, KEY);
  des_crypt_ecb(&ctx_enc,CSN,result);
  PrintAndLog("DES Key: %s",sprint_hex(result,8));
  uint64_t newz=0;
  crypted_id = bytes_to_num(result,8);
  uint64_t x = (crypted_id & 0xFFFF000000000000 );
  pushbackSixBitByte(&newz, getSixBitByte(crypted_id,0),7);
  pushbackSixBitByte(&newz, getSixBitByte(crypted_id,1),6);
  pushbackSixBitByte(&newz, getSixBitByte(crypted_id,2),5);
  pushbackSixBitByte(&newz, getSixBitByte(crypted_id,3),4);
  pushbackSixBitByte(&newz, getSixBitByte(crypted_id,4),3);
  pushbackSixBitByte(&newz, getSixBitByte(crypted_id,5),2);
  pushbackSixBitByte(&newz, getSixBitByte(crypted_id,6),1);
  pushbackSixBitByte(&newz, getSixBitByte(crypted_id,7),0);
  newz|= x;
  crypted_id=newz;
  num_to_bytes(crypted_id,8,result);
  PrintAndLog("DESr Key: %s",sprint_hex(result,8));	
  hash0(crypted_id,div_key);
  PrintAndLog("Div Key: %s",sprint_hex(div_key,8));
  calc_iclass_mac(CCNR,12,div_key,MAC);

  UsbCommand c = {CMD_ICLASS_ISO14443A_WRITE, {readerType,blockNo}};
  memcpy(c.d.asBytes, bldata, 8);
  memcpy(c.d.asBytes+8, MAC, 4);
  SendCommand(&c);

  UsbCommand resp;
  if (WaitForResponseTimeout(CMD_ACK,&resp,1500)) {
    uint8_t isOK    = resp.arg[0] & 0xff;
    uint8_t * data  = resp.d.asBytes;

    if (isOK)
      PrintAndLog("isOk:%02x data:%s", isOK, sprint_hex(data, 4));
    else
      PrintAndLog("isOk:%02x", isOK);
  } else {
      PrintAndLog("Command execute timeout");
  }
  return 0;
}


static command_t CommandTable[] = 
{
  {"help",	CmdHelp,			1,	"This help"},
  {"list",	CmdHFiClassList,	0,	"List iClass history"},
  {"snoop",	CmdHFiClassSnoop,	0,	"Eavesdrop iClass communication"},
  {"sim",	CmdHFiClassSim,		0,	"Simulate iClass tag"},
  {"reader",CmdHFiClassReader,	0,	"Read an iClass tag"},
  {"replay",CmdHFiClassReader_Replay,	0,	"Read an iClass tag via Reply Attack"},
  {"dump",	CmdHFiClassReader_Dump,	0,		"Authenticate and Dump iClass tag"},
  {"write",	CmdHFiClass_iso14443A_write,	0,	"Authenticate and Write iClass block"},
  {NULL, NULL, 0, NULL}
};

int CmdHFiClass(const char *Cmd)
{
  CmdsParse(CommandTable, Cmd);
  return 0;
}

int CmdHelp(const char *Cmd)
{
  CmdsHelp(CommandTable);
  return 0;
}

/**
 * @brief checks if a file exists
 * @param filename
 * @return
 */
int fileExists(const char *filename) {
	struct stat st;
	int result = stat(filename, &st);
	return result == 0;
}
/**
 * @brief Utility function to save data to a file. This method takes a preferred name, but if that
 * file already exists, it tries with another name until it finds something suitable.
 * E.g. dumpdata-15.txt
 * @param preferredName
 * @param suffix the file suffix. Leave out the ".".
 * @param data The binary data to write to the file
 * @param datalen the length of the data
 * @return 0 for ok, 1 for failz
 */
int saveFile(const char *preferredName, const char *suffix, const void* data, size_t datalen)
{
	FILE *f = fopen(preferredName, "wb");
	int size = sizeof(char) * (strlen(preferredName)+strlen(suffix)+5);
	char * fileName = malloc(size);

	memset(fileName,0,size);
	int num = 1;
	sprintf(fileName,"%s.%s", preferredName, suffix);
	while(fileExists(fileName))
	{
		sprintf(fileName,"%s-%d.%s", preferredName, num, suffix);
		num++;
	}
	/* We should have a valid filename now, e.g. dumpdata-3.bin */

	/*Opening file for writing in binary mode*/
	FILE *fileHandle=fopen(fileName,"wb");
	if(!f) {
		PrintAndLog("Failed to write to file '%s'", fileName);
		return 0;
	}
	fwrite(data, 1,	datalen, fileHandle);
	fclose(fileHandle);
	PrintAndLog("Saved data to '%s'", fileName);

	free(fileName);
	return 0;
}<|MERGE_RESOLUTION|>--- conflicted
+++ resolved
@@ -23,24 +23,23 @@
 #include "cmdhficlass.h"
 #include "common.h"
 #include "util.h"
-<<<<<<< HEAD
 #include "cmdmain.h"
-=======
 #include "loclass/des.h"
 #include "loclass/cipherutils.h"
 #include "loclass/cipher.h"
 #include "loclass/ikeys.h"
->>>>>>> fecd8202
+#include "loclass/elite_crack.h"
+#include "loclass/fileutils.h"
 
 static int CmdHelp(const char *Cmd);
 
 int xorbits_8(uint8_t val)
 {
-	uint8_t res = val ^ (val >> 1); //1st pass
-	res = res ^ (res >> 1); 		// 2nd pass
-	res = res ^ (res >> 2); 		// 3rd pass
-	res = res ^ (res >> 4); 			// 4th pass
-	return res & 1;
+    uint8_t res = val ^ (val >> 1); //1st pass
+    res = res ^ (res >> 1); 		// 2nd pass
+    res = res ^ (res >> 2); 		// 3rd pass
+    res = res ^ (res >> 4); 			// 4th pass
+    return res & 1;
 }
 
 int CmdHFiClassList(const char *Cmd)
@@ -323,7 +322,6 @@
 
   simType = param_get8(Cmd, 0);
 
-<<<<<<< HEAD
   if(simType == 0)
   {
 	  if (param_gethex(Cmd, 1, CSN, 16)) {
@@ -397,12 +395,7 @@
 		memcpy(c.d.asBytes, CSN, 8);
 		SendCommand(&c);
 	}
-=======
-  UsbCommand c = {CMD_SIMULATE_TAG_ICLASS, {simType}};
-  memcpy(c.d.asBytes, CSN, 8);
-  SendCommand(&c);
-
->>>>>>> fecd8202
+
   return 0;
 }
 
@@ -456,10 +449,7 @@
   uint8_t CSN[8]={0x00,0x00,0x00,0x00,0x00,0x00,0x00,0x00};
   uint8_t CCNR[12]={0x00,0x00,0x00,0x00,0x00,0x00,0x00,0x00,0x00,0x00,0x00,0x00};
   //uint8_t CC_temp[8]={0x00,0x00,0x00,0x00,0x00,0x00,0x00,0x00};
-  uint8_t result[8]={0x00,0x00,0x00,0x00,0x00,0x00,0x00,0x00};
   uint8_t div_key[8]={0x00,0x00,0x00,0x00,0x00,0x00,0x00,0x00};
-  des_context ctx_enc;
-  uint64_t crypted_id=0;
 
   if (strlen(Cmd)<1) 
   {
@@ -504,30 +494,10 @@
   } else {
 	PrintAndLog("Command execute timeout");
   }
-  
-  
-  //memcpy(CCNR,CC_temp,8);
-  des_setkey_enc( &ctx_enc, KEY);
-  des_crypt_ecb(&ctx_enc,CSN,result);
-  PrintAndLog("DES Key: %s",sprint_hex(result,8));
-  uint64_t newz=0;
-  crypted_id = bytes_to_num(result,8);
-  uint64_t x = (crypted_id & 0xFFFF000000000000 );
-  pushbackSixBitByte(&newz, getSixBitByte(crypted_id,0),7);
-  pushbackSixBitByte(&newz, getSixBitByte(crypted_id,1),6);
-  pushbackSixBitByte(&newz, getSixBitByte(crypted_id,2),5);
-  pushbackSixBitByte(&newz, getSixBitByte(crypted_id,3),4);
-  pushbackSixBitByte(&newz, getSixBitByte(crypted_id,4),3);
-  pushbackSixBitByte(&newz, getSixBitByte(crypted_id,5),2);
-  pushbackSixBitByte(&newz, getSixBitByte(crypted_id,6),1);
-  pushbackSixBitByte(&newz, getSixBitByte(crypted_id,7),0);
-  newz|= x;
-  crypted_id=newz;
-  num_to_bytes(crypted_id,8,result);
-  PrintAndLog("DESr Key: %s",sprint_hex(result,8));	
-  hash0(crypted_id,div_key);
-  PrintAndLog("Div Key: %s",sprint_hex(div_key,8));
-  calc_iclass_mac(CCNR,12,div_key,MAC);
+
+  diversifyKey(CSN,KEY, div_key);
+
+  doMAC(CCNR,div_key, MAC);
 
   UsbCommand d = {CMD_READER_ICLASS_REPLAY, {readerType}};
   memcpy(d.d.asBytes, MAC, 4);
@@ -543,11 +513,8 @@
   uint8_t KEY[8]={0x00,0x00,0x00,0x00,0x00,0x00,0x00,0x00};
   uint8_t CSN[8]={0x00,0x00,0x00,0x00,0x00,0x00,0x00,0x00};
   uint8_t CCNR[12]={0x00,0x00,0x00,0x00,0x00,0x00,0x00,0x00,0x00,0x00,0x00,0x00};
-  uint8_t CC_temp[8]={0x00,0x00,0x00,0x00,0x00,0x00,0x00,0x00};
-  uint8_t result[8]={0x00,0x00,0x00,0x00,0x00,0x00,0x00,0x00};
   uint8_t div_key[8]={0x00,0x00,0x00,0x00,0x00,0x00,0x00,0x00};
-  des_context ctx_enc;
-  uint64_t crypted_id=0;
+
   uint8_t blockNo=0;
   uint8_t bldata[8]={0};
 
@@ -577,10 +544,9 @@
   }
   
   UsbCommand c = {CMD_ICLASS_ISO14443A_GETPUBLIC, {0}};
-  //memcpy(c.d.asBytes, MAC, 4);
   SendCommand(&c);
-  
   UsbCommand resp;
+
   if (WaitForResponseTimeout(CMD_ACK,&resp,4500)) {
     uint8_t isOK    = resp.arg[0] & 0xff;
     uint8_t * data  = resp.d.asBytes;
@@ -593,35 +559,17 @@
   } else {
 	PrintAndLog("Command execute timeout");
   }
-  
-  des_setkey_enc( &ctx_enc, KEY);
-  des_crypt_ecb(&ctx_enc,CSN,result);
-  PrintAndLog("DES Key: %s",sprint_hex(result,8));
-  uint64_t newz=0;
-  crypted_id = bytes_to_num(result,8);
-  uint64_t x = (crypted_id & 0xFFFF000000000000 );
-  pushbackSixBitByte(&newz, getSixBitByte(crypted_id,0),7);
-  pushbackSixBitByte(&newz, getSixBitByte(crypted_id,1),6);
-  pushbackSixBitByte(&newz, getSixBitByte(crypted_id,2),5);
-  pushbackSixBitByte(&newz, getSixBitByte(crypted_id,3),4);
-  pushbackSixBitByte(&newz, getSixBitByte(crypted_id,4),3);
-  pushbackSixBitByte(&newz, getSixBitByte(crypted_id,5),2);
-  pushbackSixBitByte(&newz, getSixBitByte(crypted_id,6),1);
-  pushbackSixBitByte(&newz, getSixBitByte(crypted_id,7),0);
-  newz|= x;
-  crypted_id=newz;
-  num_to_bytes(crypted_id,8,result);
-  PrintAndLog("DESr Key: %s",sprint_hex(result,8));	
-  hash0(crypted_id,div_key);
+
+  diversifyKey(CSN,KEY, div_key);
+
   PrintAndLog("Div Key: %s",sprint_hex(div_key,8));
-  calc_iclass_mac(CCNR,12,div_key,MAC);
-
-  UsbCommand c = {CMD_ICLASS_ISO14443A_WRITE, {readerType,blockNo}};
-  memcpy(c.d.asBytes, bldata, 8);
-  memcpy(c.d.asBytes+8, MAC, 4);
-  SendCommand(&c);
-
-  UsbCommand resp;
+  doMAC(CCNR, div_key, MAC);
+
+  UsbCommand c2 = {CMD_ICLASS_ISO14443A_WRITE, {readerType,blockNo}};
+  memcpy(c2.d.asBytes, bldata, 8);
+  memcpy(c2.d.asBytes+8, MAC, 4);
+  SendCommand(&c2);
+
   if (WaitForResponseTimeout(CMD_ACK,&resp,1500)) {
     uint8_t isOK    = resp.arg[0] & 0xff;
     uint8_t * data  = resp.d.asBytes;
@@ -660,54 +608,4 @@
 {
   CmdsHelp(CommandTable);
   return 0;
-}
-
-/**
- * @brief checks if a file exists
- * @param filename
- * @return
- */
-int fileExists(const char *filename) {
-	struct stat st;
-	int result = stat(filename, &st);
-	return result == 0;
-}
-/**
- * @brief Utility function to save data to a file. This method takes a preferred name, but if that
- * file already exists, it tries with another name until it finds something suitable.
- * E.g. dumpdata-15.txt
- * @param preferredName
- * @param suffix the file suffix. Leave out the ".".
- * @param data The binary data to write to the file
- * @param datalen the length of the data
- * @return 0 for ok, 1 for failz
- */
-int saveFile(const char *preferredName, const char *suffix, const void* data, size_t datalen)
-{
-	FILE *f = fopen(preferredName, "wb");
-	int size = sizeof(char) * (strlen(preferredName)+strlen(suffix)+5);
-	char * fileName = malloc(size);
-
-	memset(fileName,0,size);
-	int num = 1;
-	sprintf(fileName,"%s.%s", preferredName, suffix);
-	while(fileExists(fileName))
-	{
-		sprintf(fileName,"%s-%d.%s", preferredName, num, suffix);
-		num++;
-	}
-	/* We should have a valid filename now, e.g. dumpdata-3.bin */
-
-	/*Opening file for writing in binary mode*/
-	FILE *fileHandle=fopen(fileName,"wb");
-	if(!f) {
-		PrintAndLog("Failed to write to file '%s'", fileName);
-		return 0;
-	}
-	fwrite(data, 1,	datalen, fileHandle);
-	fclose(fileHandle);
-	PrintAndLog("Saved data to '%s'", fileName);
-
-	free(fileName);
-	return 0;
 }