--- conflicted
+++ resolved
@@ -179,13 +179,9 @@
 int32_t dist_nt(uint32_t nt1, uint32_t nt2);
 void MifareReadBlock(uint8_t arg0, uint8_t arg1, uint8_t arg2, uint8_t *data);
 void MifareUReadBlock(uint8_t arg0,uint8_t *datain);
-<<<<<<< HEAD
-void MifareUReadCard(uint8_t arg0, int arg1, uint8_t *datain);
-=======
 void MifareUC_Auth1(uint8_t arg0, uint8_t *datain);
 void MifareUC_Auth2(uint32_t arg0, uint8_t *datain);
 void MifareUReadCard(uint8_t arg0, int Pages, uint8_t *datain);
->>>>>>> a631936e
 void MifareReadSector(uint8_t arg0, uint8_t arg1, uint8_t arg2, uint8_t *datain);
 void MifareWriteBlock(uint8_t arg0, uint8_t arg1, uint8_t arg2, uint8_t *datain);
 void MifareUWriteBlock(uint8_t arg0,uint8_t *datain);
